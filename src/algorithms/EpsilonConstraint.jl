--- conflicted
+++ resolved
@@ -81,18 +81,12 @@
     a, b = solution_1[1].y[1], solution_2[1].y[1]
     left, right = min(a, b), max(a, b)
     # Compute the epsilon that we will be incrementing by each iteration
-<<<<<<< HEAD
     ε = MOI.get(algorithm, ObjectiveAbsoluteTolerance(1))
     if iszero(ε)
         n_points = MOI.get(algorithm, SolutionLimit())
         ε = abs(right - left) / (n_points - 1)
     end
-    solutions = ParetoSolution[]
-=======
-    n_points = MOI.get(algorithm, SolutionLimit())
-    ε = abs(right - left) / (n_points - 1)
     solutions = SolutionPoint[]
->>>>>>> 02aa9aa7
     f1, f2 = MOI.Utilities.eachscalar(model.f)
     MOI.set(model.inner, MOI.ObjectiveFunction{typeof(f2)}(), f2)
     # Add epsilon constraint
